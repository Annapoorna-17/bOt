--- conflicted
+++ resolved
@@ -137,28 +137,21 @@
             "display_name": user.display_name,
             "user_code": user.user_code,
             "role": user.role,
-<<<<<<< HEAD
             "api_key": user.api_key, 
-=======
+            "email": user.email if user.email else None,
             "api_key": user.api_key,
             # Convert empty string to None for proper validation
+            "email": user.email if user.email else None,
             "firstname": user.firstname,
-            "lastname": user.lastname,
->>>>>>> ad8ab687
-            "email": user.email if user.email else None,
+            "lastname": user.lastname,            
             "contact_number": user.contact_number,
             "profile_image": user.profile_image,
-<<<<<<< HEAD
-            "company_name": user.company.name if user.company else None, 
-            "is_active": user.is_active 
-=======
             "company_name": user.company.name if user.company else None,
             
             "address": user.address,
             "city": user.city,
             "state": user.state,
             "country": user.country
->>>>>>> ad8ab687
         }
         result.append(user_dict)
 
